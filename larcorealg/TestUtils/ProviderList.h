/**
 * @file   ProviderList.h
 * @brief  Container for service providers used in a test
 * @date   April 22nd, 2016
 * @author Gianluca Petrillo (petrillo@fnal.gov)
 * @see    ProviderTesterHelpers.h
 *
 * This is a header-only library.
 * It depends only on standard C++ and on LArSoft pure headers with that same
 * feature, and therefore does not require additional linkage.
 *
 * This library provides:
 *
 * - ProviderList, an object managing service providers
 *
 */

#ifndef LARCORE_TESTUTILS_PROVIDERLIST_H
#define LARCORE_TESTUTILS_PROVIDERLIST_H 1

// LArSoft libraries
#include "larcorealg/TestUtils/ProviderTestHelpers.h"

// C/C++ standard libraries
#include <unordered_map>
#include <memory> // std::unique_ptr()
#include <utility> // std::forward()
#include <typeinfo>



namespace testing {

   namespace details {

      /// A base class with a virtual table
      struct MovableClassWrapperBase {
         virtual ~MovableClassWrapperBase() = default;

      }; // struct MovableClassWrapperBase

      /**
       * @brief A class containing an owned object
       * @tparam T type of the contained object
<<<<<<< HEAD
       *
       * Differently from boost::any, `T` does not have to be copiable nor
=======
       * 
       * Differently from std::any, `T` does not have to be copiable nor
>>>>>>> 75aa22db
       * movable. The price is that the object is dynamically allocated.
       *
       * Given that we don't require T to be movable and we don't require it to
       * be polymorphic, we need some way to move T and have T recognized as
       * such when put in a mixed container. Hence this wrapper.
       * The price is quite high: two chained dynamic allocations per object
       * (one in the wrapper to provide mobility, the other in the container
       * not to lose polymorphism).
       *
       */
      template <typename T>
      class MovableClassWrapper: public details::MovableClassWrapperBase {
         using datum_t = T; ///< contained type
         using this_t = MovableClassWrapper<T>; ///< this type
         using pointer_t = std::shared_ptr<datum_t>; ///< pointer storing datum


         template<typename U>
         friend class MovableClassWrapper;

            public:
         struct share_t {}; /// type to specify a share constructor

         static constexpr share_t share = {};

         /// Default constructor: no datum present (move one in later on)
         MovableClassWrapper(): ptr(std::make_unique<datum_t>()) {}

         template <typename U>
         MovableClassWrapper(std::unique_ptr<U>&& from): ptr(std::move(from)) {}

         //@{
         /// Constructor and assignment from a unique pointer: steal the content
         MovableClassWrapper(pointer_t&& from): ptr(std::move(from)) {}
         MovableClassWrapper& operator= (pointer_t&& from)
            { ptr = std::move(from); return *this; }
         //@}

         /// Share constructor (kind of copy)
         template<typename U>
         MovableClassWrapper(MovableClassWrapper<U> const& from, share_t):
            ptr(from.ptr) {}


         /// Returns a reference to the datum with the correct type
         datum_t& ref() { return *ptr; }

         /// Returns a constant reference to the datum with the correct type
         datum_t const& ref() const { return *ptr; }

         /// Returns a pointer to the datum with the correct type
         datum_t* get() { return ptr.get(); }

         /// Returns a constant pointer to the datum with the correct type
         datum_t const* get() const { return ptr.get(); }

         //@{
         /// Returns whether there is a valid pointer
         bool valid() const { return bool(ptr); }

         operator bool() const { return valid(); }
         //@}

            private:
         pointer_t ptr;

      }; // namespace testing

   } // namespace details



   /** *************************************************************************
    * @brief Container of service providers accessed by type and optional label
    *
    * This container is expected to contain elements that are service providers
    * of different types. Each provider is accessed by its class type and
    * an optional instance label to discriminate between providers of the same
    * type.
    *
    * The list owns the providers. A provider is created with `setup()`
    * (or `setup_instance()` if a instance label is needed). This method
    * relies on a class `testing::ProvideSetupClass` to create and
    * correctly set up the provider. For example, to set up the provider
    * `LArPropertiesStandard`:
    *
    *     provList.setup<LArPropertiesStandard>(pset);
    *
    * assuming that `LArPropertiesStandard` provider has a constructor with
    * as only argument `pset` (supposedly, a `fhicl::ParameterSet`).
    * If a custom setup is needed, the methods `custom_setup_instance()` and
    * `custom_setup()`  take as argument a setup function, which can do
    * whatever it takes to perform the set up.
    *
    * After a provider is set up, a reference to it can be obtained by `get()`:
    *
    *     auto& larp = provList.get<LArPropertiesStandard>();
    *
    * If no such class is available, an exception will be thrown.
    * The presence of a provider can be checked beforehand with `has()`.
    *
    * @note The presence of multiple providers of the same type, supported via
    * instance names, is not useful in the current art/LArSoft.
    *
    *
    * How can a provider support the `setup()` construction method?
    * --------------------------------------------------------------
    *
    * A provider can specify its own setup by specialising the class
    * `testing::ProvideSetupClass`. A default implementation is provided,
    * that constructs the provider with a parameter set.
    *
    */
   class ProviderList {
      // Sparse implementation notes:
      // - we use MovableClassWrapperBase in place of std::any because our
      //   providers are recommended to be not copiable

      /// type of smart pointer we use to store elements
      template <typename T>
      using smart_pointer_t = std::unique_ptr<T>;

      /// Type of objects contained in the list
      using pointer_t = smart_pointer_t<details::MovableClassWrapperBase>;

      /// Type of list element with explicit element type memory
      template <typename T>
      using concrete_type_t = details::MovableClassWrapper<std::decay_t<T>>;
      /// Type of smart pointer to typed list element
      template <typename T>
      using concrete_pointer_t = smart_pointer_t<concrete_type_t<T>>;

         public:
      /// base exception class for ProviderList
      struct exception: public std::runtime_error
        { using std::runtime_error::runtime_error; };
      /// Exception thrown on a request about an unregistered type
      struct provider_not_available: public exception
        { using exception::exception; };
      /// Exception thrown on when object is not available any more
      struct provider_deleted: public exception
        { using exception::exception; };
      /// Exception thrown on a invalid type request
      struct provider_wrong: public exception
        { using exception::exception; };


      /**
       * @brief Construct and register an object of type T
       * @tparam T type of the object to be constructed (caller specifies it)
       * @tparam SetupProc type of functor performing the actual setup
       * @tparam Args type of constructor arguments (compiler fills them in)
       * @param label name of this instance of object type T (can be empty)
       * @param provSetup functor performing the setup
       * @param args arguments to provSetup for the construction of T
       *
       * An object is instantiated and associates it with the specified instance
       * label. It can then be accessed with a `get<T>(label)` call.
       *
       * The functor `provSetup` is expected to return a unique pointer to the
       * newly created provider, `std::unique_ptr<T>`.
       */
      template <typename T, typename SetupProc, typename... Args>
      bool custom_setup_instance
         (std::string label, SetupProc&& provSetup, Args&&... args)
         {
            auto k = key<T>(label); // key
            auto it = data.find(k);
            if (it != data.end()) return false;

            pointer_t ptr = std::make_unique<concrete_type_t<T>>
              (provSetup(std::forward<Args>(args)...));
            data.emplace_hint(it, std::move(k), std::move(ptr));
            return true;
         } // custom_setup_instance()

      /// Construct and register an object of type T with specified arguments
      template <typename T, typename SetupProc, typename... Args>
      bool custom_setup(SetupProc&& provSetup, Args&&... args)
         {
            return custom_setup_instance<T, SetupProc, Args...>(
               "",
               std::forward<SetupProc>(provSetup),
               std::forward<Args>(args)...
               );
         } // custom_setup()

      template <typename T, typename... Args>
      bool setup_instance
         (std::string label, Args&&... args)
         {
            auto k = key<T>(label); // key
            auto it = data.find(k);
            if (it != data.end()) return false;

            pointer_t ptr = std::make_unique<concrete_type_t<T>>
              (setupProvider<T>(std::forward<Args>(args)...));
            data.emplace_hint(it, std::move(k), std::move(ptr));
            return true;
         //   return custom_setup_instance<T>
         //     (label, setupProvider<T, Args...>, std::forward<Args>(args)...);
         } // setup_instance()

      /// Construct and register an object of type T with specified arguments
      template <typename T, typename... Args>
      bool setup(Args&&... args)
         { return setup_instance<T>("", std::forward<Args>(args)...); }


      /**
       * @brief Registers and gets ownership of the specified object
       * @tparam T type of object being acquired
       * @param obj_ptr pointer to the object to be acquired
       * @param label name of the object instance
       * @return whether the object was acquired or not
       *
       * The ProviderList takes ownership of the specified provider.
       * If an object of type T is already registered, the pointer is left
       * untouched and `false` is returned.
       */
      template <typename T>
      bool acquire(std::unique_ptr<T>&& obj_ptr, std::string label = "")
         {
            auto k = key<T>(label); // key
            auto it = data.find(k);
            if (it != data.end()) return false;

            pointer_t ptr
              = std::make_unique<concrete_type_t<T>>(std::move(obj_ptr));
            data.emplace_hint(it, std::move(k), std::move(ptr));
            return true;
         } // acquire()


      /**
       * @brief Drops the object with the specified type and label
       * @tparam T type of object being acquired
       * @param label name of the object instance
       * @return whether the object was present or not
       *
       * If present, the object is destroyed
       */
      template <typename T>
      bool erase(std::string label = "")
         {
            auto k = key<T>(label); // key
            auto target_it = data.find(k);
            if (target_it == data.end()) return false;

            // erase this and all the aliases pointing to it
            auto const* target_ptr = target_it->second.get();
            auto it = data.begin();
            while (it != data.end()) {
               if (it->second.get() == target_ptr) it = data.erase(it);
               else ++it;
            } // while
            return true;
         } // erase()


      /// Sets the Alias type as an alias of the Prov provider (with labels)
      template <typename Prov, typename Alias>
      bool set_alias(std::string alias_label = "", std::string prov_label = "")
         {
            // find the alias location
            auto alias_k = key<Alias>(alias_label); // key
            auto alias_it = data.find(alias_k);
            if (alias_it != data.end()) return false;

            // find the original provider location
            auto prov_elem = get_elem<Prov>(prov_label);

            // register the shared object to the alias
            data.emplace_hint(alias_it, std::move(alias_k),
              std::make_unique<concrete_type_t<Alias>>
                (prov_elem, typename concrete_type_t<Alias>::share_t())
              );
            return true;
         } // set_alias()


      /// @{
      /**
       * @brief Retrieve the object of type T stored with the specified label
       * @tparam T type of the object to be retrieved
       * @param label optional label used when the object was inserted
       * @return the specified object as a reference to type T
       * @throw provider_not_available no type T class was stored with label
       * @throw provider_deleted the object that was stored is not present
       * @throw provider_wrong the object is not compatible with the type T
       */
      template <typename T>
      T const& get(std::string label = "") const
         { return get_elem<T>(label).ref(); }

      template <typename T>
      T& get(std::string label = "")
         { return get_elem<T>(label).ref(); }
      /// @}

      /// @{
      /**
       * @brief Retrieve the object of type T stored with the specified label
       * @tparam T type of the object to be retrieved
       * @param label optional label used when the object was inserted
       * @return the specified object as a pointer to type T
       * @throw provider_not_available no type T class was stored with label
       * @throw provider_deleted the object that was stored is not present
       * @throw provider_wrong the object is not compatible with the type T
       */
      template <typename T>
      T const* getPointer(std::string label = "") const
         { return get_elem<T>(label).get(); }

      template <typename T>
      T* getPointer(std::string label = "")
         { return get_elem<T>(label).get(); }
      /// @}

      /// Returns whether we have a slot for this object
      template <typename T>
      bool known(std::string label = "") const
         { return find<T>(label) != data.end(); }

      /// Returns whether the specified object is available
      template <typename T>
      bool valid(std::string label = "") const
         {
            auto it = find<T>(label);
            return (it != data.end()) && bool(it->second);
         }

         private:
      using key_type = size_t; ///< type used for key in the internal registry

      std::unordered_map<key_type, pointer_t> data; ///< all our singletons

      /// Convert a type into a (ugly) type name
      template <typename T>
      static std::string type_name() { return typeid(T).name(); }

      /// Convert a pointer to object into a (ugly) type name
      template <typename T>
      static std::string type_name(T const* ptr) { return typeid(*ptr).name(); }

      /// @{
      /// Returns an iterator pointing to the requested key, or data.end()
      template <typename T>
      auto find(std::string label = "") const
        { return data.find(key<T>(label)); }

      template <typename T>
      auto find(std::string label = "") { return data.find(key<T>(label)); }
      /// @}

      template <typename T>
      concrete_type_t<T> const& get_elem(std::string label = "") const
         {
            auto it = find<T>(label);
            if (it == data.end())
               throw provider_not_available("Not available: " + type_name<T>());
            if (!(it->second))
               throw provider_deleted("Deleted: " + type_name<T>());
            auto* ptr = dynamic_cast<details::MovableClassWrapper<T>*>
              (it->second.get());
            if (!ptr) {
               throw provider_wrong("Wrong: " + type_name(it->second.get())
                 + " [requested: " + type_name<T>() + "]");
            }
            return *ptr;
         } // get_elem()

      template <typename T>
      concrete_type_t<T>& get_elem(std::string label = "")
         {
            auto it = find<T>(label);
            if (it == data.end())
               throw provider_not_available("Not available: " + type_name<T>());
            if (!(it->second))
               throw provider_deleted("Deleted: " + type_name<T>());
            auto* ptr = dynamic_cast<details::MovableClassWrapper<T>*>
              (it->second.get());
            if (!ptr) {
               throw provider_wrong("Wrong: " + type_name(it->second.get())
                 + " [requested: " + type_name<T>() + "]");
            }
            return *ptr;
         } // get_elem()

      /// Extracts and returns the key out of a type and label
      template <typename T>
      static key_type key(std::string label = "")
         {
            return typeid(std::decay_t<T>).hash_code()
               ^ std::hash<std::string>()(label);
         }

   }; // class ProviderList


} // namespace testing



#endif // LARCORE_TESTUTILS_PROVIDERLIST_H<|MERGE_RESOLUTION|>--- conflicted
+++ resolved
@@ -42,13 +42,8 @@
       /**
        * @brief A class containing an owned object
        * @tparam T type of the contained object
-<<<<<<< HEAD
-       *
-       * Differently from boost::any, `T` does not have to be copiable nor
-=======
-       * 
+       *
        * Differently from std::any, `T` does not have to be copiable nor
->>>>>>> 75aa22db
        * movable. The price is that the object is dynamically allocated.
        *
        * Given that we don't require T to be movable and we don't require it to
