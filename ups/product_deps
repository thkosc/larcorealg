# The parent line must be the first non-comment line in the file
# This line defines the product name and version
<<<<<<< HEAD
parent	larcorealg	v08_03_00
=======
parent	larcorealg	v08_04_00
>>>>>>> e4de8b84
defaultqual	e17

# These optional lines define the installed directories where
# headers, libraries, and executables will be found
# Use them only if your product does not conform to the defaults
# Format: directory_type directory_path directory_name
# The only recognized values of the first field are fcldir, incdir, libdir, and bindir
# The only recognized values of the second field are product_dir, fq_dir, and -
# The third field is not constrained.
# Defaults:
# incdir  product_dir  include
# fcldir  product_dir  fcl
# libdir  fq_dir       lib
# bindir  fq_dir       bin

fcldir product_dir job
gdmldir product_dir
#
product         version
larcoreobj      v08_02_01

cetbuildtools	v7_06_04	-	only_for_build
end_product_list

qualifier	larcoreobj		notes
e17:debug	e17:debug	
e17:prof	e17:prof	
c2:debug	c2:debug	
c2:prof		c2:prof	
end_qualifier_list

# Preserve tabs and formatting in emacs and vi / vim:

### Local Variables:
### tab-width: 8
### End:<|MERGE_RESOLUTION|>--- conflicted
+++ resolved
@@ -1,10 +1,6 @@
 # The parent line must be the first non-comment line in the file
 # This line defines the product name and version
-<<<<<<< HEAD
-parent	larcorealg	v08_03_00
-=======
 parent	larcorealg	v08_04_00
->>>>>>> e4de8b84
 defaultqual	e17
 
 # These optional lines define the installed directories where
